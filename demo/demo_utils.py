--- conflicted
+++ resolved
@@ -6,6 +6,27 @@
 import tarfile
 import yaml
 from PIL import Image
+from datetime import datetime
+from datatest import validate, ValidationError
+
+
+def strftime_format(format):
+    """Check if string satisfy the require format.
+        Code modified from reference: `https://datatest.readthedocs.io/en/stable/how-to/date-time-str.html`
+    Args:
+        format: A format code.
+
+    Returns:
+
+    """
+    def func(value):
+        try:
+            datetime.strptime(value, format)
+        except ValueError:
+            return False
+        return True
+    func.__doc__ = f'should use date format {format}'
+    return func
 
 def font_setting():
     SMALL_SIZE = 8
@@ -219,10 +240,6 @@
     # Parse extracted dir and extract data if necessary
     return save_path
 
-<<<<<<< HEAD
-
-=======
->>>>>>> 40b42063
 def query_yes_no(question, default="n"):
     """Ask a yes/no question via input() and return the answer.
         Code modified from reference: `https://stackoverflow.com/questions/3041986/apt-command-line-interface-like-yes-no-input/3041990`
@@ -257,7 +274,7 @@
     """
 
     with open(yml_path, 'r') as stream:
-        data_loaded = yaml.load(stream,Loader=yaml.BaseLoader)
+        data_loaded = yaml.safe_load(stream)
     return data_loaded
 
 
@@ -304,7 +321,7 @@
     while config['job_queue_system_type'] is None:
         valid = ['SGE', 'SLURM']
         question = '\nPlease enter the type of job queuing system in your cluster.\n'
-        prompt = 'One of \'SGE\' (Sun Grid Engine) or \'SLURM\'. \n'
+        prompt = 'One of \'SGE\' (Sun Grid Engine) and \'SLURM\'. \n'
         sys.stdout.write(question)
         sys.stdout.write(prompt)
 
@@ -312,7 +329,7 @@
         if choice in valid:
             config['job_queue_system_type'] = choice
         else:
-            sys.stdout.write("Please Enter one of \'SGE\' (Sun Grid Engine) or \'SLURM\'. \n")
+            sys.stdout.write("Please Enter one of \'SGE\' (Sun Grid Engine) and \'SLURM\'.\n")
 
     # Ask for the number of physical cores per node for 3 times.
     ask_times = 3
@@ -405,5 +422,5 @@
 
     # Save arguments to yaml file for next time to use.
     os.makedirs(save_config_dir, exist_ok=True)
-    save_dict_yaml(config, os.path.join(save_config_dir, save_config_name+'.yaml'))
+    save_dict_yaml(config, save_config_dir+save_config_name+'.yaml')
     return config