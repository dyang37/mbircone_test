--- conflicted
+++ resolved
@@ -12,39 +12,7 @@
 __lib_path = os.path.join(os.path.expanduser('~'), '.cache', 'mbircone')
 __namelen_sysmatrix = 20
 
-<<<<<<< HEAD
-=======
-def _mbircone_lib_path():
-    """Returns the path to the cache directory used by mbircone
-    """
-    return __lib_path
-
-
-def _clear_cache(mbircone_lib_path=__lib_path):
-    """Clears the cache files used by mbircone
-    
-    Args:
-        mbircone_lib_path (string): Path to mbircone cache directory. Defaults to __lib_path variable
-    """
-    shutil.rmtree(mbircone_lib_path)
-
-
-def _gen_sysmatrix_fname(lib_path=__lib_path, sysmatrix_name='object'):
-    os.makedirs(os.path.join(lib_path, 'sysmatrix'), exist_ok=True)
-
-    sysmatrix_fname = os.path.join(lib_path, 'sysmatrix', sysmatrix_name + '.sysmatrix')
-
-    return sysmatrix_fname
-
-
-def _gen_sysmatrix_fname_tmp(lib_path=__lib_path, sysmatrix_name='object'):
-    sysmatrix_fname_tmp = os.path.join(lib_path, 'sysmatrix',
-                                       sysmatrix_name + '_pid' + str(os.getpid()) + '_rndnum' + str(
-                                           random.randint(0, 1000)) + '.sysmatrix')
-
-    return sysmatrix_fname_tmp
-
->>>>>>> c6668f6c
+
 
 def _sino_indicator(sino):
     """Compute a binary function that indicates the region of sinogram support.
@@ -419,10 +387,7 @@
         num_det_channels (int): Number of channels in laminogram data
         
         theta (float): Laminographic angle; pi/2 - grazing angle
-<<<<<<< HEAD
-=======
-
->>>>>>> c6668f6c
+        
         channel_offset (float, optional): [Default=0.0] Distance in :math:`ALU` from center of detector to the "projected axis of rotation" along a row.
         delta_pixel_detector (float, optional): [Default=1.0] Scalar value of detector pixel spacing in :math:`ALU`.
         
@@ -465,10 +430,7 @@
   
     """ Compute image parameters that specify coordinates and bounds relating to the image.
       For detailed specifications of imgparams, see cone3D.interface_cy_c
-<<<<<<< HEAD
-=======
-
->>>>>>> c6668f6c
+      
     Args:
       sinoparams (dict): Dictionary containing sinogram parameters as required by the Cython code
       theta (float): Laminographic angle; pi/2 - grazing angle
@@ -480,10 +442,6 @@
          
     Returns:
       Dictionary containing image parameters as required by the Cython code
-<<<<<<< HEAD
-=======
-
->>>>>>> c6668f6c
     """
   
     s = delta_pixel_image
@@ -589,8 +547,6 @@
     if delta_pixel_image is None:
         delta_pixel_image = delta_pixel_detector / magnification
 
-<<<<<<< HEAD
-
     if geometry=='cone':
         # Calculate parameter dictionary with given input.
         sinoparams = compute_sino_params(dist_source_detector, magnification,
@@ -598,14 +554,6 @@
                                          channel_offset=channel_offset, row_offset=row_offset,
                                          rotation_offset=rotation_offset,
                                          delta_pixel_detector=delta_pixel_detector)
-=======
-    if geometry=='cone':
-        sinoparams = compute_sino_params(dist_source_detector, magnification,
-                                       num_views=num_views, num_det_rows=num_det_rows, num_det_channels=num_det_channels,
-                                       channel_offset=channel_offset, row_offset=row_offset,
-                                       rotation_offset=rotation_offset,
-                                       delta_pixel_detector=delta_pixel_detector)
->>>>>>> c6668f6c
 
         imgparams = compute_img_params(sinoparams, delta_pixel_image=delta_pixel_image, ror_radius=ror_radius)
     elif geometry=='lamino':
@@ -667,11 +615,7 @@
           channel_offset=0.0, row_offset=0.0, rotation_offset=0.0,
           delta_pixel_detector=1.0, delta_pixel_image=None, ror_radius=None,
           geometry='cone', theta=math.pi/2,
-<<<<<<< HEAD
           init_image=0.0, prox_image=None, max_resolutions=None,
-=======
-          init_image=0.0, prox_image=None,
->>>>>>> c6668f6c
           sigma_y=None, snr_db=40.0, weights=None, weight_type='unweighted',
           positivity=True, p=1.2, q=2.0, T=1.0, num_neighbors=6,
           sharpness=0.0, sigma_x=None, sigma_p=None, max_iterations=100, stop_threshold=0.02,
@@ -771,17 +715,10 @@
 
     if geometry=='cone':
         sinoparams = compute_sino_params(dist_source_detector, magnification,
-<<<<<<< HEAD
                                          num_views=num_views, num_det_rows=num_det_rows, num_det_channels=num_det_channels,
                                          channel_offset=channel_offset, row_offset=row_offset,
                                          rotation_offset=rotation_offset,
                                          delta_pixel_detector=delta_pixel_detector)
-=======
-                                       num_views=num_views, num_det_rows=num_det_rows, num_det_channels=num_det_channels,
-                                       channel_offset=channel_offset, row_offset=row_offset,
-                                       rotation_offset=rotation_offset,
-                                       delta_pixel_detector=delta_pixel_detector)
->>>>>>> c6668f6c
 
         imgparams = compute_img_params(sinoparams, delta_pixel_image=delta_pixel_image, ror_radius=ror_radius)
     elif geometry=='lamino':
@@ -791,17 +728,6 @@
                                        delta_pixel_detector=delta_pixel_detector)
 
         imgparams = compute_img_params_lamino(sinoparams, theta, delta_pixel_image=delta_pixel_image, ror_radius=ror_radius)
-<<<<<<< HEAD
-=======
-    else:
-        raise Exception("geometry: undefined geometry {}".format(geometry))
-
-    hash_val = hash_params(angles, sinoparams, imgparams)
-    sysmatrix_fname = _gen_sysmatrix_fname(lib_path=lib_path, sysmatrix_name=hash_val[:__namelen_sysmatrix])
-
-    if os.path.exists(sysmatrix_fname):
-        os.utime(sysmatrix_fname)  # update file modified time
->>>>>>> c6668f6c
     else:
         raise Exception("geometry: undefined geometry {}".format(geometry))
     
@@ -962,17 +888,10 @@
 
     if geometry=='cone':
         sinoparams = compute_sino_params(dist_source_detector, magnification,
-<<<<<<< HEAD
                                          num_views=num_views, num_det_rows=num_det_rows, num_det_channels=num_det_channels,
                                          channel_offset=channel_offset, row_offset=row_offset,
                                          rotation_offset=rotation_offset,
                                          delta_pixel_detector=delta_pixel_detector)
-=======
-                                       num_views=num_views, num_det_rows=num_det_rows, num_det_channels=num_det_channels,
-                                       channel_offset=channel_offset, row_offset=row_offset,
-                                       rotation_offset=rotation_offset,
-                                       delta_pixel_detector=delta_pixel_detector)
->>>>>>> c6668f6c
 
         imgparams = compute_img_params(sinoparams, delta_pixel_image=delta_pixel_image, ror_radius=ror_radius)
     elif geometry=='lamino':
