--- conflicted
+++ resolved
@@ -4,11 +4,10 @@
 from PIL import Image
 import warnings
 import math
-<<<<<<< HEAD
 from scipy.ndimage import convolve
-=======
 from mbircone import cone3D
->>>>>>> 80a0464f
+
+__lib_path = os.path.join(os.path.expanduser('~'), '.cache', 'mbircone')
 
 def _read_scan_img(img_path):
     """Read and return single image from a ConeBeam Scan.
@@ -360,11 +359,11 @@
     return geo_params
 
 
-<<<<<<< HEAD
-def gauss2D(window_size=(15,15),sigma=0.5):
+def gauss2D(window_size=(15,15)):
     m,n = [(ss-1.)/2. for ss in window_size]
     y,x = np.ogrid[-m:m+1,-n:n+1]
-    h = np.exp( -(x*x + y*y) / (2.*sigma*sigma) )
+    sigma_h = 1.
+    h = np.exp( -(x*x + y*y) / (2.*sigma_h*sigma_h) )
     h[ h < np.finfo(h.dtype).eps*h.max() ] = 0
     w_0 = np.hamming(window_size[0])
     w_1 = np.hamming(window_size[1])
@@ -376,36 +375,39 @@
     return h
 
 
-def _image_indicator(image):
-    indicator = np.int8(image > 0.05 * np.mean(np.fabs(image)))  # for excluding empty space from average
+def _image_indicator(image, background_ratio):
+    indicator = np.int8( image > np.percentile(image, background_ratio*100) )  # for excluding empty space from average
     return indicator 
 
 
-def image_mask(image, window_size=(15,15), sigma=0.5):
+def image_mask(image, blur_filter, background_ratio, boundary_ratio):
     ''' Automatic image segmentation:
         1. Blur the input image with a 2D Gaussian filter (with hamming window).
         2. Compute a binary mask that indicates the region of image support.
-        3. Find connected region.
+        3. Set region between ROI and ROR to be 0.
+
+    Args:
+        blur_filter (ndarray): blurring filter used to smooth the input image.
+        background_ratio (float): Should be a number in [0,1]. This is the estimated ratio of background pixels. For example, background_ratio=0.5 means that 50% of pixels will be recognized as background.
+        boundary_ratio (float): Should be a number in [0,1]. This is the estimated ratio of (ROR_radius-ROI_radius)/ROR_radius. The region between ROR and ROI will be recognized as background.           
+    Returns:
+        ndarray: Masked image with same shape of input image. 
     '''
     # blur the input image with a 2D Gaussian window
-    h = gauss2D(window_size=window_size, sigma=sigma)
-    image_blurred = convolve(image, h, mode='wrap')
-    image_indicator = _image_indicator(image_blurred)
-    return image_indicator*image, image_indicator 
+    (num_slices, num_rows_cols, _)  = np.shape(image)
+    image_blurred = np.array([convolve(image[i], blur_filter, mode='wrap') for i in range(num_slices)])
+    image_indicator = _image_indicator(image_blurred, background_ratio)
+    boundary_len = num_rows_cols*boundary_ratio//2
+    R = (num_rows_cols-1)*(1-boundary_ratio)//2
+    center_pt = (num_rows_cols-1)//2
+    boundary_mask = np.zeros((num_rows_cols, num_rows_cols))
+    for i in range(num_rows_cols):
+        for j in range(num_rows_cols):
+            boundary_mask[i,j] = (np.sum((i-center_pt)*(i-center_pt) + (j-center_pt)*(j-center_pt)) < R*R)
+    image_indicator = image_indicator * np.array([np.int8(boundary_mask) for _ in range(num_slices)])
+    return image_indicator*image 
     
 
-def blind_fixture_correction(sino, angles, dist_source_detector, magnification,
-                             channel_offset=0.0, row_offset=0.0, rotation_offset=0.0,
-                             delta_pixel_detector=1.0, delta_pixel_image=None, ror_radius=None,
-                             sigma_y=None, snr_db=30.0, weights=None, weight_type='unweighted',
-                             positivity=True, p=1.2, q=2.0, T=1.0, num_neighbors=6,
-                             sharpness=0.0, sigma_x=None, sigma_p=None, max_iterations=20, stop_threshold=0.02,
-                             num_threads=None, NHICD=False, verbose=1, lib_path=__lib_path):
-    """ Corrects sinogram error that is caused by fixtures placed out of the field of view of the scanner.        
-    """
-         
-
-=======
 def _background_calibration(sino, background_view_list, background_box_info_list):
     avg_offset = 0.
     if not background_view_list:
@@ -413,18 +415,58 @@
     for view_idx, box_info in zip(background_view_list, background_box_info_list):
         print(f"box used in view {view_idx} for calbiration: (x,y,width,height)=", box_info)
         (x, y, box_width, box_height) = box_info
-        avg_offset += np.mean(sino[view_idx, y:y+box_height, x:x+box_width])        
+        avg_offset += np.mean(sino[view_idx, y:y+box_height, x:x+box_width]) 
     avg_offset /= len(background_view_list)
     return avg_offset
 
 
->>>>>>> 80a0464f
+def blind_fixture_correction(sino, angles, dist_source_detector, magnification,
+                            background_ratio=0.7, boundary_ratio=0.2,
+                            channel_offset=0.0, row_offset=0.0, rotation_offset=0.0,
+                            delta_pixel_detector=1.0, delta_pixel_image=None, ror_radius=None,
+                            init_image=0.0,
+                            sigma_y=None, snr_db=30.0, weights=None, weight_type='unweighted',
+                            positivity=True, p=1.2, q=2.0, T=1.0, num_neighbors=6,
+                            sharpness=0.0, sigma_x=None, max_iterations=20, stop_threshold=0.02,
+                            num_threads=None, NHICD=False, verbose=1, lib_path=__lib_path):
+    # blurring filter used for both image segmentation and projection error filtering 
+    blur_filter = gauss2D(window_size=(15,15)) 
+    # initial recon
+    print("Performing inital qGGMRF reconstruction with uncorrected sinogram ......")
+    x = cone3D.recon(sino, angles, dist_source_detector, magnification, 
+                              channel_offset=channel_offset, row_offset=row_offset, rotation_offset=rotation_offset,
+                              delta_pixel_detector=delta_pixel_detector, delta_pixel_image=delta_pixel_image, ror_radius=ror_radius,
+                              init_image=init_image,
+                              sigma_y=sigma_y, snr_db=snr_db, weights=weights, weight_type=weight_type,
+                              positivity=positivity, p=p, q=q, T=T, num_neighbors=num_neighbors,
+                              sharpness=sharpness, sigma_x=sigma_x, max_iterations=max_iterations, stop_threshold=stop_threshold,
+                              num_threads=num_threads, NHICD=NHICD, verbose=verbose, lib_path=lib_path)
+    
+    # Image segmentation
+    print("Performing image segmentation ......")
+    x_m = image_mask(x, blur_filter=blur_filter, background_ratio=background_ratio, boundary_ratio=boundary_ratio)
+    (num_views, num_det_rows, num_det_channels) = np.shape(sino)
+    print("Calculating sinogram error ......")
+    Ax = cone3D.project(x_m, angles,
+                          num_det_rows, num_det_channels,
+                          dist_source_detector, magnification,
+                          channel_offset=channel_offset, row_offset=row_offset, rotation_offset=rotation_offset,
+                          delta_pixel_detector=delta_pixel_detector, delta_pixel_image=delta_pixel_image, ror_radius=ror_radius,
+                          num_threads=num_threads, verbose=verbose, lib_path=lib_path)
+    # sinogram error
+    e = sino-Ax
+    p = np.array([convolve(e[i], blur_filter, mode='wrap') for i in range(num_views)])
+    print("Linear fitting ......")
+    c = np.sum(e*p) / np.sum(p*p)
+    print("linear fitting constant = ", c)
+    sino_corrected = sino - c*p
+    return sino_corrected
+
 def obtain_sino(path_radiographs, num_views, path_blank=None, path_dark=None,
                view_range=None, total_angles=360, num_acquired_scans=2000,
                rotation_direction="positive", downsample_factor=[1, 1], crop_factor=[(0, 0), (1, 1)],
                num_time_points=1, time_point=0,
-               background_view_list=[], background_box_info_list=[],
-               weight_type='unweighted'):
+               background_view_list=[], background_box_info_list=[]):
     """Return preprocessed sinogram and angles list for reconstruction.
 
     Args:
@@ -451,7 +493,6 @@
 
         - **angles** (*ndarray, double*): 1D array of angles corresponding to preprocessed sinogram. It is assumed that the rotation of each view is equally spaced.
 
-        - **weights** (*ndarray, float*): numpy array of weights with same shape as sino.
     """
 
     if view_range is None:
@@ -493,9 +534,9 @@
     print("blank_scan shape = ",np.shape(blank_scan))
     print("dark_scan shape = ",np.shape(dark_scan))
     sino, weights_mask = _compute_sino_and_weights_mask_from_scans(obj_scan, blank_scan, dark_scan)
+    sino[weights_mask==0] = 0.
+    # background offset calibration
     background_offset = _background_calibration(sino, background_view_list, background_box_info_list)
     print("background offset = ", background_offset)
     sino = sino - background_offset
-    weights = cone3D.calc_weights(sino, weight_type)
-    weights[weights_mask==0] = 0.
-    return sino.astype(np.float32), angles.astype(np.float64), weights.astype(np.float32)+    return sino.astype(np.float32), angles.astype(np.float64)