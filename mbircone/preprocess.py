--- conflicted
+++ resolved
@@ -393,7 +393,6 @@
         background_ratio (float): Should be a number in [0,1]. This is the estimated ratio of background pixels. For example, background_ratio=0.5 means that 50% of pixels will be recognized as background.
         boundary_ratio (float): Should be a number in [0,1]. This is the estimated ratio of (ROR_radius-ROI_radius)/ROR_radius. The region between ROR and ROI will be recognized as background.           
     Returns:
-<<<<<<< HEAD
         ndarray: Masked image with same shape of input image. 
     '''
     # blur the input image with a 2D Gaussian window
@@ -440,13 +439,6 @@
         1. Blur the input image with a 2D Gaussian filter (with hamming window).
         2. Compute a binary mask that indicates the region of image support.
         3. Set region between ROI and ROR to be 0.
-=======
-        2-element tuple containing
-
-        - **sino** (*ndarray, float*): Preprocessed 3D sinogram.
-
-        - **angles** (*array, single*): 1D array of angles corresponding to preprocessed sinogram.
->>>>>>> 9839b5b2
 
     Args:
         roi_ratio (float): Should be a number in [0,1]. This is the ratio of ROI_radius/ROR_radius. The region between ROR and ROI will be marked as background.           
